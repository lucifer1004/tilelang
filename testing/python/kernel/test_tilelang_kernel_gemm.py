# Copyright (c) Tile-AI Organization.
# Licensed under the MIT License.

from tilelang import tvm as tvm
import tilelang.testing


def matmul(
    M,
    N,
    K,
    block_M,
    block_N,
    block_K,
    trans_A,
    trans_B,
    in_dtype,
    out_dtype,
    accum_dtype,
    num_stages,
    threads,
):
    A_shape = (K, M) if trans_A else (M, K)
    B_shape = (N, K) if trans_B else (K, N)
    A_shared_shape = (block_K, block_M) if trans_A else (block_M, block_K)
    B_shared_shape = (block_N, block_K) if trans_B else (block_K, block_N)

    import tilelang.language as T

    @T.prim_func
    def main(
            A: T.Tensor(A_shape, in_dtype),
            B: T.Tensor(B_shape, in_dtype),
            C: T.Tensor((M, N), out_dtype),
    ):
        with T.Kernel(T.ceildiv(N, block_N), T.ceildiv(M, block_M), threads=threads) as (bx, by):
            A_shared = T.alloc_shared(A_shared_shape, in_dtype)
            B_shared = T.alloc_shared(B_shared_shape, in_dtype)
            C_local = T.alloc_fragment((block_M, block_N), accum_dtype)
            T.clear(C_local)
            for k in T.Pipelined(T.ceildiv(K, block_K), num_stages=num_stages):
                if trans_A:
                    T.copy(A[k * block_K, by * block_M], A_shared)
                else:
                    T.copy(A[by * block_M, k * block_K], A_shared)
                if trans_B:
                    T.copy(B[bx * block_N, k * block_K], B_shared)
                else:
                    T.copy(B[k * block_K, bx * block_N], B_shared)
                T.gemm(A_shared, B_shared, C_local, trans_A, trans_B)
            T.copy(C_local, C[by * block_M, bx * block_N])

    return main


def run_gemm(
    M,
    N,
    K,
    trans_A,
    trans_B,
    in_dtype,
    out_dtype,
    dtypeAccum,
    block_M,
    block_N,
    block_K,
    num_stages=3,
    num_threads=128,
):
    program = matmul(
        M,
        N,
        K,
        block_M,
        block_N,
        block_K,
        trans_A,
        trans_B,
        in_dtype,
        out_dtype,
        dtypeAccum,
        num_stages,
        num_threads,
    )

    kernel = tilelang.compile(program, out_idx=[2])
    profiler = kernel.get_profiler()

    def ref_program(A, B):
        import torch

        if trans_A:
            A = A.T
        if trans_B:
            B = B.T
        C = torch.matmul(A.to(torch.float), B.to(torch.float))
        C = C.to(torch.__getattribute__(out_dtype))
        return C

    profiler.assert_allclose(ref_program, atol=1e-2, rtol=1e-2)


def test_gemm_f16f16f16_nn():
    run_gemm(
        512,
        1024,
        768,
        False,
        False,
        "float16",
        "float16",
        "float16",
        128,
        256,
        32,
        2,
    )


def test_gemm_f16f16f32_nn():
    run_gemm(
        512,
        1024,
        768,
        False,
        False,
        "float16",
        "float16",
        "float32",
        128,
        128,
        32,
    )


def test_gemm_bf16bf16f32_nn():
    run_gemm(
        512,
        1024,
        768,
        False,
        False,
        "bfloat16",
        "bfloat16",
        "float32",
        128,
        128,
        32,
    )


def test_gemm_f32f32f32_nn():
    run_gemm(
        512,
        1024,
        768,
        False,
        False,
        "float32",
        "float32",
        "float32",
        64,
        128,
        32,
    )


def test_gemm_f16f16f16_tn():
    run_gemm(
        512,
        1024,
        768,
        True,
        False,
        "float16",
        "float16",
        "float16",
        128,
        256,
        32,
        2,
    )


def test_gemm_f16f16f16_nt():
    run_gemm(
        512,
        1024,
        768,
        False,
        True,
        "float16",
        "float16",
        "float16",
        128,
        256,
        32,
        2,
    )


def test_gemm_i8i8i32_nt():
    run_gemm(512, 1024, 768, False, True, "int8", "int8", "int32", 128, 128, 64)


def test_gemm_i8i8i32_tn():
    run_gemm(512, 1024, 768, True, False, "int8", "int8", "int32", 128, 128, 64)


def test_gemm_f64f64f64_nt():
    run_gemm(512, 512, 512, False, True, "float64", "float64", "float64", 64, 32, 16)


def test_gemm_f32f32f32_nt():
    run_gemm(
        512,
        1024,
        768,
        False,
        True,
        "float32",
        "float32",
        "float32",
        64,
        128,
        32,
    )


def test_gemm_f32f32f32_tn():
    run_gemm(
        512,
        1024,
        768,
        True,
        False,
        "float32",
        "float32",
        "float32",
        64,
        128,
        32,
    )


def test_pad_aligned_f16f16f16_nn():
    run_gemm(
        512 - 8,
        1024 - 32,
        768 - 24,
        False,
        False,
        "float16",
        "float16",
        "float16",
        128,
        256,
        32,
        2,
    )


def test_pad_f16f16f16_nn():
    run_gemm(
        512 - 9,
        1024 - 7,
        768 - 5,
        False,
        False,
        "float16",
        "float16",
        "float16",
        128,
        256,
        32,
        2,
    )


def test_pad_f16f16f32_nn():
    run_gemm(
        512 + 19,
        1024 + 17,
        768 + 15,
        False,
        False,
        "float16",
        "float16",
        "float32",
        128,
        64,
        32,
    )


def matmul_sr(
    M,
    N,
    K,
    block_M,
    block_N,
    block_K,
    trans_A,
    trans_B,
    in_dtype,
    out_dtype,
    accum_dtype,
    num_stages,
    threads,
):
    A_shape = (K, M) if trans_A else (M, K)
    B_shape = (N, K) if trans_B else (K, N)
    A_shared_shape = (block_K, block_M) if trans_A else (block_M, block_K)
    B_shared_shape = (block_N, block_K) if trans_B else (block_K, block_N)

    import tilelang.language as T

    @T.prim_func
    def main(
            A: T.Tensor(A_shape, in_dtype),
            B: T.Tensor(B_shape, in_dtype),
            C: T.Tensor((M, N), out_dtype),
    ):
        with T.Kernel(T.ceildiv(N, block_N), T.ceildiv(M, block_M), threads=threads) as (bx, by):
            A_shared = T.alloc_shared(A_shared_shape, in_dtype)
            B_shared = T.alloc_shared(B_shared_shape, in_dtype)
            B_local = T.alloc_fragment(B_shared_shape, in_dtype)
            C_local = T.alloc_fragment((block_M, block_N), accum_dtype)
            T.clear(C_local)
            for k in T.Pipelined(T.ceildiv(K, block_K), num_stages=num_stages):
                if trans_A:
                    T.copy(A[k * block_K, by * block_M], A_shared)
                else:
                    T.copy(A[by * block_M, k * block_K], A_shared)
                if trans_B:
                    T.copy(B[bx * block_N, k * block_K], B_shared)
                    T.copy(B[bx * block_N, k * block_K], B_local)
                else:
                    T.copy(B[k * block_K, bx * block_N], B_shared)
                    T.copy(B[k * block_K, bx * block_N], B_local)
                T.gemm(A_shared, B_local, C_local, trans_A, trans_B)
            T.copy(C_local, C[by * block_M, bx * block_N])

    return main


def run_gemm_sr(
    M,
    N,
    K,
    trans_A,
    trans_B,
    in_dtype,
    out_dtype,
    dtypeAccum,
    block_M,
    block_N,
    block_K,
<<<<<<< HEAD
    num_stages=3,
=======
    num_stages=1,
>>>>>>> 6ac84fd4
    num_threads=128,
):
    program = matmul_sr(
        M,
        N,
        K,
        block_M,
        block_N,
        block_K,
        trans_A,
        trans_B,
        in_dtype,
        out_dtype,
        dtypeAccum,
        num_stages,
        num_threads,
    )

    kernel = tilelang.compile(program, out_idx=[2])
    profiler = kernel.get_profiler()

    def ref_program(A, B):
        import torch

        if trans_A:
            A = A.T
        if trans_B:
            B = B.T
        C = torch.matmul(A.to(torch.float), B.to(torch.float))
        C = C.to(torch.__getattribute__(out_dtype))
        return C

    profiler.assert_allclose(ref_program, atol=1e-2, rtol=1e-2)


def test_gemm_f16f16f16_sr():
    run_gemm_sr(
        512,
        1024,
        768,
        False,
        True,
        "float16",
        "float16",
        "float16",
        128,
        256,
        32,
        2,
    )


def matmul_rs(
    M,
    N,
    K,
    block_M,
    block_N,
    block_K,
    trans_A,
    trans_B,
    in_dtype,
    out_dtype,
    accum_dtype,
    num_stages,
    threads,
):
    A_shape = (K, M) if trans_A else (M, K)
    B_shape = (N, K) if trans_B else (K, N)
    A_shared_shape = (block_K, block_M) if trans_A else (block_M, block_K)
    B_shared_shape = (block_N, block_K) if trans_B else (block_K, block_N)

    import tilelang.language as T

    @T.prim_func
    def main(
            A: T.Tensor(A_shape, in_dtype),
            B: T.Tensor(B_shape, in_dtype),
            C: T.Tensor((M, N), out_dtype),
    ):
        with T.Kernel(T.ceildiv(N, block_N), T.ceildiv(M, block_M), threads=threads) as (bx, by):
            A_shared = T.alloc_shared(A_shared_shape, in_dtype)
            A_local = T.alloc_fragment(A_shared_shape, in_dtype)
            B_shared = T.alloc_shared(B_shared_shape, in_dtype)
            C_local = T.alloc_fragment((block_M, block_N), accum_dtype)
            T.clear(C_local)
            for k in T.Pipelined(T.ceildiv(K, block_K), num_stages=num_stages):
                if trans_A:
                    T.copy(A[k * block_K, by * block_M], A_shared)
                    T.copy(A[k * block_K, by * block_M], A_local)
                else:
                    T.copy(A[by * block_M, k * block_K], A_shared)
                    T.copy(A[by * block_M, k * block_K], A_local)
                if trans_B:
                    T.copy(B[bx * block_N, k * block_K], B_shared)
                else:
                    T.copy(B[k * block_K, bx * block_N], B_shared)
                T.gemm(A_local, B_shared, C_local, trans_A, trans_B)
            T.copy(C_local, C[by * block_M, bx * block_N])

    return main


def run_gemm_rs(
    M,
    N,
    K,
    trans_A,
    trans_B,
    in_dtype,
    out_dtype,
    dtypeAccum,
    block_M,
    block_N,
    block_K,
<<<<<<< HEAD
    num_stages=3,
=======
    num_stages=1,
>>>>>>> 6ac84fd4
    num_threads=128,
):
    program = matmul_rs(
        M,
        N,
        K,
        block_M,
        block_N,
        block_K,
        trans_A,
        trans_B,
        in_dtype,
        out_dtype,
        dtypeAccum,
        num_stages,
        num_threads,
    )

    kernel = tilelang.compile(program, out_idx=[2])
    print(kernel.get_kernel_source())
    profiler = kernel.get_profiler()

    def ref_program(A, B):
        import torch

        if trans_A:
            A = A.T
        if trans_B:
            B = B.T
        C = torch.matmul(A.to(torch.float), B.to(torch.float))
        C = C.to(torch.__getattribute__(out_dtype))
        return C

    profiler.assert_allclose(ref_program, atol=1e-2, rtol=1e-2)


def test_gemm_f16f16f16_rs():
    run_gemm_rs(
        512,
        1024,
        768,
        True,
        False,
        "float16",
        "float16",
        "float16",
        128,
        128,
        32,
        0,
    )


if __name__ == "__main__":
    tilelang.testing.main()<|MERGE_RESOLUTION|>--- conflicted
+++ resolved
@@ -357,11 +357,7 @@
     block_M,
     block_N,
     block_K,
-<<<<<<< HEAD
-    num_stages=3,
-=======
     num_stages=1,
->>>>>>> 6ac84fd4
     num_threads=128,
 ):
     program = matmul_sr(
@@ -477,11 +473,7 @@
     block_M,
     block_N,
     block_K,
-<<<<<<< HEAD
-    num_stages=3,
-=======
     num_stages=1,
->>>>>>> 6ac84fd4
     num_threads=128,
 ):
     program = matmul_rs(
