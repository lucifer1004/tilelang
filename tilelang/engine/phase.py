# Copyright (c) Tile-AI Organization.
# Licensed under the MIT License.
from tvm import tir, IRModule
from tvm.target import Target
import tilelang
from tilelang.transform import PassContext
from tilelang.contrib.nvcc import have_tma
from typing import Optional

SUPPORTED_TMA_ARCHS = {"sm_90", "sm_90a"}


def allow_tma_and_warp_specialized(pass_ctx: Optional[PassContext] = None,
                                   target: Optional[Target] = None) -> bool:
    # avoid circular import
    from tilelang.jit.adapter.utils import is_cuda_target

    if pass_ctx is None:
        pass_ctx = tilelang.transform.get_pass_context()
<<<<<<< HEAD
    if not is_cuda_target(target) or not have_tma(target):
=======
    if target.arch not in SUPPORTED_TMA_ARCHS:
>>>>>>> 4f0d1cef
        return False
    disable_tma_lower = pass_ctx.config.get("tl.disable_tma_lower", False)
    disable_tma_lower = pass_ctx.config.get("tl.disable_tma_lower", False)
    disable_warp_specialized = pass_ctx.config.get("tl.disable_warp_specialized", False)
    return not (disable_tma_lower and disable_warp_specialized)


def allow_fence_proxy(target: Optional[Target] = None) -> bool:
<<<<<<< HEAD
    # avoid circular import
    from tilelang.jit.adapter.utils import is_cuda_target

    return is_cuda_target(target) and have_tma(target)
=======
    return target.arch in SUPPORTED_TMA_ARCHS
>>>>>>> 4f0d1cef


def allow_vectorize(pass_ctx: Optional[PassContext] = None) -> bool:
    if pass_ctx is None:
        pass_ctx = tilelang.transform.get_pass_context()
    disable_vectorize = pass_ctx.config.get("tir.disable_vectorize", False)
    return not disable_vectorize


def LowerAndLegalize(mod: IRModule, target: Target) -> IRModule:
    # Bind the target device information to the module
    mod = tir.transform.BindTarget(target)(mod)

    # Legalize the frontend IR to make it compatible with TVM
    mod = tilelang.transform.FrontendLegalize()(mod)
    # Simplify the IR expressions
    mod = tir.transform.Simplify()(mod)
    # Infer memory layouts for fragments and shared memory
    mod = tilelang.transform.LayoutInference()(mod)
    # Lower high-level tile operations to low-level operations
    mod = tilelang.transform.LowerTileOp()(mod)
    # Legalize vectorized loops to ensure they are valid
    mod = tilelang.transform.LegalizeVectorizedLoop()(mod)
    # Add safety checks for memory accesses
    mod = tilelang.transform.LegalizeSafeMemoryAccess()(mod)
    # Simplify again to clean up any duplicated conditions
    # that may have been introduced by safety checks
    mod = tir.transform.Simplify()(mod)
    # Try to vectorize loop with dynamic shape
    mod = tilelang.transform.LoopVectorizeDynamic()(mod)

    return mod


def OptimizeForTarget(mod: IRModule, target: Target) -> IRModule:
    pass_ctx = tilelang.transform.get_pass_context()
    # which may be introduced by the LegalizeSafeMemoryAccess
    if allow_tma_and_warp_specialized(pass_ctx=pass_ctx, target=target):
        mod = tilelang.transform.IfStmtBinding()(mod)
        mod = tilelang.transform.MultiVersionBuffer()(mod)
        mod = tilelang.transform.WarpSpecialized()(mod)
        mod = tilelang.transform.InjectTmaBarrier()(mod)
        # if tma is not enabled, we can also do pipeline planning
        # to get better performance with async copy
        mod = tilelang.transform.PipelinePlanning()(mod)
        mod = tilelang.transform.InjectSoftwarePipeline()(mod)
        # warp_specialized pass will pack the if stmt into the block
        # so we need to lower the opaque block first
        mod = tir.transform.LowerOpaqueBlock()(mod)
        mod = tilelang.transform.MergeIfStmt()(mod)
        mod = tilelang.transform.RewriteWgmmaSync()(mod)
        mod = tilelang.transform.InjectFenceProxy()(mod)
    else:
        mod = tilelang.transform.IfStmtBinding()(mod)
        mod = tir.transform.PlanAndUpdateBufferAllocationLocation()(mod)
        mod = tilelang.transform.PipelinePlanning()(mod)
        mod = tilelang.transform.InjectSoftwarePipeline()(mod)
        mod = tilelang.transform.MergeIfStmt()(mod)

        if allow_fence_proxy(target=target):
            # in hopper device, wgmma is an async proxy
            # so we need to inject a fence proxy before it
            mod = tilelang.transform.InjectFenceProxy()(mod)

    mod = tir.transform.LowerOpaqueBlock()(mod)
    mod = tilelang.transform.FlattenBuffer()(mod)
    mod = tir.transform.NarrowDataType(32)(mod)
    mod = tir.transform.Simplify()(mod)

    mod = tilelang.transform.VectorizeLoop(enable_vectorize=allow_vectorize(pass_ctx=pass_ctx))(mod)

    mod = tir.transform.StorageRewrite()(mod)
    mod = tir.transform.UnrollLoop()(mod)
    mod = tir.transform.RenormalizeSplitPattern()(mod)
    mod = tir.transform.Simplify()(mod)
    mod = tir.transform.RemoveNoOp()(mod)
    mod = tir.transform.RewriteUnsafeSelect()(mod)
    mod = tir.transform.HoistIfThenElse()(mod)

    mod = tir.transform.VerifyMemory()(mod)
    mod = tir.transform.AnnotateEntryFunc()(mod)
    # TODO(lei): This is a hack to make sure the
    # thread level allreduce pass can be applied
    # in TL. As Tl only use one thread dimension
    # the var binding information will be lost
    # in the lowering process with Legalization
    # and Simplify pass.
    # We can find a way better to create var instead
    # of putting the LowerThreadAllreduce before
    # the Legalization.
    mod = tilelang.transform.ThreadPartialSync("shared.dyn")(mod)
    mod = tir.transform.InferFragment()(mod)
    mod = tir.transform.LowerThreadAllreduce()(mod)
    mod = tilelang.transform.LowerHopperIntrin()(mod)
    mod = tilelang.transform.ConfigIndexBitwidth()(mod)
    mod = tilelang.transform.ThreadSync("shared")(mod)
    mod = tilelang.transform.ThreadSync("shared.dyn")(mod)
    mod = tilelang.transform.EliminateStorageSyncForMBarrier()(mod)
    mod = tilelang.transform.InjectPTXAsyncCopy()(mod)

    mod = tilelang.transform.AnnotateDeviceRegions()(mod)
    mod = tir.transform.SplitHostDevice()(mod)
    mod = tir.transform.MergeSharedMemoryAllocations()(mod)
    mod = tilelang.transform.MakePackedAPI()(mod)
    mod = tir.transform.LowerDeviceKernelLaunch()(mod)

    return mod<|MERGE_RESOLUTION|>--- conflicted
+++ resolved
@@ -17,11 +17,7 @@
 
     if pass_ctx is None:
         pass_ctx = tilelang.transform.get_pass_context()
-<<<<<<< HEAD
     if not is_cuda_target(target) or not have_tma(target):
-=======
-    if target.arch not in SUPPORTED_TMA_ARCHS:
->>>>>>> 4f0d1cef
         return False
     disable_tma_lower = pass_ctx.config.get("tl.disable_tma_lower", False)
     disable_tma_lower = pass_ctx.config.get("tl.disable_tma_lower", False)
@@ -30,14 +26,10 @@
 
 
 def allow_fence_proxy(target: Optional[Target] = None) -> bool:
-<<<<<<< HEAD
     # avoid circular import
     from tilelang.jit.adapter.utils import is_cuda_target
 
     return is_cuda_target(target) and have_tma(target)
-=======
-    return target.arch in SUPPORTED_TMA_ARCHS
->>>>>>> 4f0d1cef
 
 
 def allow_vectorize(pass_ctx: Optional[PassContext] = None) -> bool:
