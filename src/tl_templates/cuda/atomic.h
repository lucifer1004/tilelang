#pragma once

#ifndef __CUDACC_RTC__
#include <cuda_runtime.h>
#endif

#if (defined(__CUDACC_VER_MAJOR__) && __CUDACC_VER_MAJOR__ >= 13)
#include <cccl/cuda/std/atomic>
<<<<<<< HEAD
// CUDA 13+ uses internal __atomic_ref_impl to specify thread_scope
template <typename T, cuda::std::thread_scope Scope>
using atomic_ref = cuda::std::__atomic_ref_impl<T, Scope>;
#else
#include <cuda/std/atomic>
template <typename T, typename Scope>
using atomic_ref = cuda::atomic_ref<T, Scope>;
=======
#else
#include <cuda/std/atomic>
>>>>>>> 1cc34b7a
#endif

template <typename T, cuda::std::thread_scope Scope>
using atomic_ref = cuda::std::__atomic_ref_impl<T, Scope>;

#include <cuda_fp16.h>
#include <cutlass/numeric_types.h>

using cutlass::bfloat16_t;
using cutlass::half_t;

#define TL_DEVICE __forceinline__ __device__

template <typename T> struct normalize_atomic_type {
  using type = T;
};

template <> struct normalize_atomic_type<half_t> {
  using type = half;
};

#if (defined(__CUDA_ARCH_LIST__) && (__CUDA_ARCH_LIST__ > 750))
template <> struct normalize_atomic_type<bfloat16_t> {
  using type = __nv_bfloat16;
};
#endif

template <typename T1, typename T2> TL_DEVICE T1 cuda_cast(T2 val) {
  return T1(val);
}

template <> TL_DEVICE half cuda_cast<half, float>(float val) {
  return __float2half(val);
}

#if (defined(__CUDA_ARCH_LIST__) && (__CUDA_ARCH_LIST__ > 750))
template <> TL_DEVICE __nv_bfloat16 cuda_cast<__nv_bfloat16, float>(float val) {
  return __float2bfloat16(val);
}
#endif

template <typename T1, typename T2>
TL_DEVICE void AtomicMax(T1 &ref, T2 val,
                         int memory_order = int(cuda::memory_order_relaxed)) {
  using NT1 = typename normalize_atomic_type<T1>::type;
  T1 *address = &ref;
  if constexpr ((std::is_same_v<NT1, half> ||
                 std::is_same_v<NT1, __nv_bfloat16>) &&
                memory_order == int(cuda::memory_order_relaxed)) {
    atomicMax(reinterpret_cast<NT1 *>(address), static_cast<NT1>(val));
  } else {
    atomic_ref<NT1, cuda::thread_scope_device> aref(*address);
    aref.fetch_max(cuda_cast<NT1>(val), cuda::memory_order(memory_order));
  }
}

template <typename T1, typename T2>
TL_DEVICE T1 AtomicMaxRet(T1 &ref, T2 val,
                          int memory_order = int(cuda::memory_order_relaxed)) {
  using NT1 = typename normalize_atomic_type<T1>::type;
  T1 *address = &ref;
  if constexpr ((std::is_same_v<NT1, half> ||
                 std::is_same_v<NT1, __nv_bfloat16>) &&
                memory_order == int(cuda::memory_order_relaxed)) {
    return static_cast<T1>(
        atomicMax(reinterpret_cast<NT1 *>(address), static_cast<NT1>(val)));
  } else {
    atomic_ref<NT1, cuda::thread_scope_device> aref(*address);
    return static_cast<T1>(
        aref.fetch_max(cuda_cast<NT1>(val), cuda::memory_order(memory_order)));
  }
}

template <typename T1, typename T2>
TL_DEVICE void AtomicMin(T1 &ref, T2 val,
                         int memory_order = int(cuda::memory_order_relaxed)) {
  using NT1 = typename normalize_atomic_type<T1>::type;
  T1 *address = &ref;
  if constexpr ((std::is_same_v<NT1, half> ||
                 std::is_same_v<NT1, __nv_bfloat16>) &&
                memory_order == int(cuda::memory_order_relaxed)) {
    atomicMin(reinterpret_cast<NT1 *>(address), static_cast<NT1>(val));
  } else {
    atomic_ref<NT1, cuda::thread_scope_device> aref(*address);
    aref.fetch_min(cuda_cast<NT1>(val), cuda::memory_order(memory_order));
  }
}

template <typename T1, typename T2>
TL_DEVICE T1 AtomicMinRet(T1 &ref, T2 val,
                          int memory_order = int(cuda::memory_order_relaxed)) {
  using NT1 = typename normalize_atomic_type<T1>::type;
  T1 *address = &ref;
  if constexpr ((std::is_same_v<NT1, half> ||
                 std::is_same_v<NT1, __nv_bfloat16>) &&
                memory_order == int(cuda::memory_order_relaxed)) {
    return static_cast<T1>(
        atomicMin(reinterpret_cast<NT1 *>(address), static_cast<NT1>(val)));
  } else {
    atomic_ref<NT1, cuda::thread_scope_device> aref(*address);
    return static_cast<T1>(
        aref.fetch_min(cuda_cast<NT1>(val), cuda::memory_order(memory_order)));
  }
}

template <typename T1, typename T2>
TL_DEVICE void AtomicAdd(T1 &ref, T2 val,
                         int memory_order = int(cuda::memory_order_relaxed)) {
  using NT1 = typename normalize_atomic_type<T1>::type;
  T1 *address = &ref;
  if constexpr ((std::is_same_v<NT1, half> ||
                 std::is_same_v<NT1, __nv_bfloat16>) &&
                memory_order == int(cuda::memory_order_relaxed)) {
    atomicAdd(reinterpret_cast<NT1 *>(address), static_cast<NT1>(val));
  } else {
    atomic_ref<NT1, cuda::thread_scope_device> aref(*address);
    aref.fetch_add(cuda_cast<NT1>(val), cuda::memory_order(memory_order));
  }
}

template <typename T1, typename T2>
TL_DEVICE T1 AtomicAddRet(T1 &ref, T2 val,
                          int memory_order = int(cuda::memory_order_relaxed)) {
  using NT1 = typename normalize_atomic_type<T1>::type;
  T1 *address = &ref;
  if constexpr ((std::is_same_v<NT1, half> ||
                 std::is_same_v<NT1, __nv_bfloat16>) &&
                memory_order == int(cuda::memory_order_relaxed)) {
    return static_cast<T1>(
        atomicAdd(reinterpret_cast<NT1 *>(address), static_cast<NT1>(val)));
  } else {
    atomic_ref<NT1, cuda::thread_scope_device> aref(*address);
    return static_cast<T1>(
        aref.fetch_add(cuda_cast<NT1>(val), cuda::memory_order(memory_order)));
  }
}

// TODO add memory_order for vectorized atomic add
TL_DEVICE void AtomicAddx2(half_t *ref, half_t *val,
                           int memory_order = int(cuda::memory_order_relaxed)) {
  if (memory_order == int(cuda::memory_order_relaxed)) {
    atomicAdd(reinterpret_cast<half2 *>(ref),
              static_cast<half2>(*reinterpret_cast<half2 *>(val)));
  } else {
    // Since atomicAdd does not support memory order, atomic_ref does not
    // support vectorized atomic operation we can only inline ptx code here
    // Note: Vectorized atomic operations only support global space
    // Note: for 16-bit value, we need to reinterpret_cast the value to unsigned
    // short and use "h" register in assembly
    __half2 add_val = *reinterpret_cast<__half2 *>(val);
    unsigned short add_val_x_cast =
        *reinterpret_cast<unsigned short *>(&add_val.x);
    unsigned short add_val_y_cast =
        *reinterpret_cast<unsigned short *>(&add_val.y);
    unsigned long long ref_addr = reinterpret_cast<unsigned long long>(ref);
    __half ret_val_x, ret_val_y;
    unsigned short ret_val_x_cast =
        *reinterpret_cast<unsigned short *>(&ret_val_x);
    unsigned short ret_val_y_cast =
        *reinterpret_cast<unsigned short *>(&ret_val_y);
    if (memory_order == int(cuda::memory_order_release) ||
        memory_order == int(cuda::memory_order_consume)) {
      asm volatile(
          "atom.release.gpu.global.add.noftz.v2.f16 {%0,%1}, [%2], {%3,%4};"
          : "=h"(ret_val_x_cast), "=h"(ret_val_y_cast)
          : "l"(ref_addr), "h"(add_val_x_cast), "h"(add_val_y_cast)
          : "memory");
    } else if (memory_order == int(cuda::memory_order_acquire)) {
      asm volatile(
          "atom.acquire.gpu.global.add.noftz.v2.f16 {%0,%1}, [%2], {%3,%4};"
          : "=h"(ret_val_x_cast), "=h"(ret_val_y_cast)
          : "l"(ref_addr), "h"(add_val_x_cast), "h"(add_val_y_cast)
          : "memory");
    } else if (memory_order == int(cuda::memory_order_acq_rel) ||
               memory_order == int(cuda::memory_order_seq_cst)) {
      asm volatile(
          "atom.acq_rel.gpu.global.add.noftz.v2.f16 {%0,%1}, [%2], {%3,%4};"
          : "=h"(ret_val_x_cast), "=h"(ret_val_y_cast)
          : "l"(ref_addr), "h"(add_val_x_cast), "h"(add_val_y_cast)
          : "memory");
    }
  }
}

TL_DEVICE half2
AtomicAddx2Ret(half_t *ref, half_t *val,
               int memory_order = int(cuda::memory_order_relaxed)) {
  if (memory_order == int(cuda::memory_order_relaxed)) {
    return atomicAdd(reinterpret_cast<half2 *>(ref),
                     static_cast<half2>(*reinterpret_cast<half2 *>(val)));
  } else {
    __half2 add_val = *reinterpret_cast<__half2 *>(val);
    unsigned short add_val_x_cast =
        *reinterpret_cast<unsigned short *>(&add_val.x);
    unsigned short add_val_y_cast =
        *reinterpret_cast<unsigned short *>(&add_val.y);
    unsigned long long ref_addr = reinterpret_cast<unsigned long long>(ref);
    __half ret_val_x, ret_val_y;
    unsigned short ret_val_x_cast =
        *reinterpret_cast<unsigned short *>(&ret_val_x);
    unsigned short ret_val_y_cast =
        *reinterpret_cast<unsigned short *>(&ret_val_y);
    if (memory_order == int(cuda::memory_order_release) ||
        memory_order == int(cuda::memory_order_consume)) {
      asm volatile(
          "atom.release.gpu.global.add.noftz.v2.f16 {%0,%1}, [%2], {%3,%4};"
          : "=h"(ret_val_x_cast), "=h"(ret_val_y_cast)
          : "l"(ref_addr), "h"(add_val_x_cast), "h"(add_val_y_cast)
          : "memory");
    } else if (memory_order == int(cuda::memory_order_acquire)) {
      asm volatile(
          "atom.acquire.gpu.global.add.noftz.v2.f16 {%0,%1}, [%2], {%3,%4};"
          : "=h"(ret_val_x_cast), "=h"(ret_val_y_cast)
          : "l"(ref_addr), "h"(add_val_x_cast), "h"(add_val_y_cast)
          : "memory");
    } else if (memory_order == int(cuda::memory_order_acq_rel) ||
               memory_order == int(cuda::memory_order_seq_cst)) {
      asm volatile(
          "atom.acq_rel.gpu.global.add.noftz.v2.f16 {%0,%1}, [%2], {%3,%4};"
          : "=h"(ret_val_x_cast), "=h"(ret_val_y_cast)
          : "l"(ref_addr), "h"(add_val_x_cast), "h"(add_val_y_cast)
          : "memory");
    }
    return half2(*reinterpret_cast<__half *>(&ret_val_x_cast),
                 *reinterpret_cast<__half *>(&ret_val_y_cast));
  }
}

#if (defined(__CUDA_ARCH_LIST__) && (__CUDA_ARCH_LIST__ > 750))
TL_DEVICE void AtomicAddx2(bfloat16_t *ref, bfloat16_t *val,
                           int memory_order = int(cuda::memory_order_relaxed)) {
  if (memory_order == int(cuda::memory_order_relaxed)) {
    atomicAdd(
        reinterpret_cast<__nv_bfloat162 *>(ref),
        static_cast<__nv_bfloat162>(*reinterpret_cast<__nv_bfloat162 *>(val)));
  } else {
    __nv_bfloat162 add_val = *reinterpret_cast<__nv_bfloat162 *>(val);
    unsigned short add_val_x_cast =
        *reinterpret_cast<unsigned short *>(&add_val.x);
    unsigned short add_val_y_cast =
        *reinterpret_cast<unsigned short *>(&add_val.y);
    unsigned long long ref_addr = reinterpret_cast<unsigned long long>(ref);
    __nv_bfloat162 ret_val;
    unsigned short ret_val_x_cast =
        *reinterpret_cast<unsigned short *>(&ret_val.x);
    unsigned short ret_val_y_cast =
        *reinterpret_cast<unsigned short *>(&ret_val.y);
    if (memory_order == int(cuda::memory_order_release) ||
        memory_order == int(cuda::memory_order_consume)) {
      asm volatile("atom.release.gpu.global.add.v2.bf16 {%0,%1}, [%2], {%3,%4};"
                   : "=h"(ret_val_x_cast), "=h"(ret_val_y_cast)
                   : "l"(ref_addr), "h"(add_val_x_cast), "h"(add_val_y_cast)
                   : "memory");
    } else if (memory_order == int(cuda::memory_order_acquire)) {
      asm volatile("atom.acquire.gpu.global.add.v2.bf16 {%0,%1}, [%2], {%3,%4};"
                   : "=h"(ret_val_x_cast), "=h"(ret_val_y_cast)
                   : "l"(ref_addr), "h"(add_val_x_cast), "h"(add_val_y_cast)
                   : "memory");
    } else if (memory_order == int(cuda::memory_order_acq_rel) ||
               memory_order == int(cuda::memory_order_seq_cst)) {
      asm volatile("atom.acq_rel.gpu.global.add.v2.bf16 {%0,%1}, [%2], {%3,%4};"
                   : "=h"(ret_val_x_cast), "=h"(ret_val_y_cast)
                   : "l"(ref_addr), "h"(add_val_x_cast), "h"(add_val_y_cast)
                   : "memory");
    }
  }
}

TL_DEVICE __nv_bfloat162
AtomicAddx2Ret(bfloat16_t *ref, bfloat16_t *val,
               int memory_order = int(cuda::memory_order_relaxed)) {
  if (memory_order == int(cuda::memory_order_relaxed)) {
    return atomicAdd(
        reinterpret_cast<__nv_bfloat162 *>(ref),
        static_cast<__nv_bfloat162>(*reinterpret_cast<__nv_bfloat162 *>(val)));
  } else {
    __nv_bfloat162 add_val = *reinterpret_cast<__nv_bfloat162 *>(val);
    unsigned short add_val_x_cast =
        *reinterpret_cast<unsigned short *>(&add_val.x);
    unsigned short add_val_y_cast =
        *reinterpret_cast<unsigned short *>(&add_val.y);
    unsigned long long ref_addr = reinterpret_cast<unsigned long long>(ref);
    __nv_bfloat162 ret_val;
    unsigned short ret_val_x_cast =
        *reinterpret_cast<unsigned short *>(&ret_val.x);
    unsigned short ret_val_y_cast =
        *reinterpret_cast<unsigned short *>(&ret_val.y);
    if (memory_order == int(cuda::memory_order_release) ||
        memory_order == int(cuda::memory_order_consume)) {
      asm volatile("atom.release.gpu.global.add.v2.bf16 {%0,%1}, [%2], {%3,%4};"
                   : "=h"(ret_val_x_cast), "=h"(ret_val_y_cast)
                   : "l"(ref_addr), "h"(add_val_x_cast), "h"(add_val_y_cast)
                   : "memory");
    } else if (memory_order == int(cuda::memory_order_acquire)) {
      asm volatile("atom.acquire.gpu.global.add.v2.bf16 {%0,%1}, [%2], {%3,%4};"
                   : "=h"(ret_val_x_cast), "=h"(ret_val_y_cast)
                   : "l"(ref_addr), "h"(add_val_x_cast), "h"(add_val_y_cast)
                   : "memory");
    } else if (memory_order == int(cuda::memory_order_acq_rel) ||
               memory_order == int(cuda::memory_order_seq_cst)) {
      asm volatile("atom.acq_rel.gpu.global.add.v2.bf16 {%0,%1}, [%2], {%3,%4};"
                   : "=h"(ret_val_x_cast), "=h"(ret_val_y_cast)
                   : "l"(ref_addr), "h"(add_val_x_cast), "h"(add_val_y_cast)
                   : "memory");
    }
    return __nv_bfloat162(*reinterpret_cast<__nv_bfloat16 *>(&ret_val_x_cast),
                          *reinterpret_cast<__nv_bfloat16 *>(&ret_val_y_cast));
  }
}
#endif

#if (defined(__CUDA_ARCH_LIST__) && (__CUDA_ARCH_LIST__ >= 900))
TL_DEVICE void AtomicAddx2(float *ref, float *val,
                           int memory_order = int(cuda::memory_order_relaxed)) {
  if (memory_order == int(cuda::memory_order_relaxed)) {
    atomicAdd(reinterpret_cast<float2 *>(ref),
              static_cast<float2>(*reinterpret_cast<float2 *>(val)));
  } else {
    float2 add_val = *reinterpret_cast<float2 *>(val);
    unsigned long long ref_addr = reinterpret_cast<unsigned long long>(ref);
    float2 ret_val;
    if (memory_order == int(cuda::memory_order_release) ||
        memory_order == int(cuda::memory_order_consume)) {
      asm volatile("atom.release.gpu.global.add.v2.f32 {%0,%1}, [%2], {%3,%4};"
                   : "=f"(ret_val.x), "=f"(ret_val.y)
                   : "l"(ref_addr), "f"(add_val.x), "f"(add_val.y)
                   : "memory");
    } else if (memory_order == int(cuda::memory_order_acquire)) {
      asm volatile("atom.acquire.gpu.global.add.v2.f32 {%0,%1}, [%2], {%3,%4};"
                   : "=f"(ret_val.x), "=f"(ret_val.y)
                   : "l"(ref_addr), "f"(add_val.x), "f"(add_val.y)
                   : "memory");
    } else if (memory_order == int(cuda::memory_order_acq_rel) ||
               memory_order == int(cuda::memory_order_seq_cst)) {
      asm volatile("atom.acq_rel.gpu.global.add.v2.f32 {%0,%1}, [%2], {%3,%4};"
                   : "=f"(ret_val.x), "=f"(ret_val.y)
                   : "l"(ref_addr), "f"(add_val.x), "f"(add_val.y)
                   : "memory");
    }
  }
}

TL_DEVICE float2
AtomicAddx2Ret(float *ref, float *val,
               int memory_order = int(cuda::memory_order_relaxed)) {
  if (memory_order == int(cuda::memory_order_relaxed)) {
    return atomicAdd(reinterpret_cast<float2 *>(ref),
                     static_cast<float2>(*reinterpret_cast<float2 *>(val)));
  } else {
    float2 add_val = *reinterpret_cast<float2 *>(val);
    unsigned long long ref_addr = reinterpret_cast<unsigned long long>(ref);
    float2 ret_val;
    if (memory_order == int(cuda::memory_order_release) ||
        memory_order == int(cuda::memory_order_consume)) {
      asm volatile("atom.release.gpu.global.add.v2.f32 {%0,%1}, [%2], {%3,%4};"
                   : "=f"(ret_val.x), "=f"(ret_val.y)
                   : "l"(ref_addr), "f"(add_val.x), "f"(add_val.y)
                   : "memory");
    } else if (memory_order == int(cuda::memory_order_acquire)) {
      asm volatile("atom.acquire.gpu.global.add.v2.f32 {%0,%1}, [%2], {%3,%4};"
                   : "=f"(ret_val.x), "=f"(ret_val.y)
                   : "l"(ref_addr), "f"(add_val.x), "f"(add_val.y)
                   : "memory");
    } else if (memory_order == int(cuda::memory_order_acq_rel) ||
               memory_order == int(cuda::memory_order_seq_cst)) {
      asm volatile("atom.acq_rel.gpu.global.add.v2.f32 {%0,%1}, [%2], {%3,%4};"
                   : "=f"(ret_val.x), "=f"(ret_val.y)
                   : "l"(ref_addr), "f"(add_val.x), "f"(add_val.y)
                   : "memory");
    }
    return ret_val;
  }
}

TL_DEVICE void AtomicAddx4(float *ref, float *val,
                           int memory_order = int(cuda::memory_order_relaxed)) {
  if (memory_order == int(cuda::memory_order_relaxed)) {
    atomicAdd(reinterpret_cast<float4 *>(ref),
              static_cast<float4>(*reinterpret_cast<float4 *>(val)));
  } else {
    // Since atomicAdd does not support memory order, atomic_ref does not
    // support vectorized atomic operation we can only inline ptx code here
    // Note: Vectorized atomic operations only support global space
    float4 add_val = *reinterpret_cast<float4 *>(val);
    unsigned long long ref_addr = reinterpret_cast<unsigned long long>(ref);
    float4 ret_val;
    if (memory_order == int(cuda::memory_order_release) ||
        memory_order == int(cuda::memory_order_consume)) {
      asm volatile("atom.release.gpu.global.add.v4.f32 {%0,%1,%2,%3}, [%4], "
                   "{%5,%6,%7,%8};"
                   : "=f"(ret_val.x), "=f"(ret_val.y), "=f"(ret_val.z),
                     "=f"(ret_val.w)
                   : "l"(ref_addr), "f"(add_val.x), "f"(add_val.y),
                     "f"(add_val.z), "f"(add_val.w)
                   : "memory");
    } else if (memory_order == int(cuda::memory_order_acquire)) {
      asm volatile("atom.acquire.gpu.global.add.v4.f32 {%0,%1,%2,%3}, [%4], "
                   "{%5,%6,%7,%8};"
                   : "=f"(ret_val.x), "=f"(ret_val.y), "=f"(ret_val.z),
                     "=f"(ret_val.w)
                   : "l"(ref_addr), "f"(add_val.x), "f"(add_val.y),
                     "f"(add_val.z), "f"(add_val.w)
                   : "memory");
    } else if (memory_order == int(cuda::memory_order_acq_rel) ||
               memory_order == int(cuda::memory_order_seq_cst)) {
      asm volatile("atom.acq_rel.gpu.global.add.v4.f32 {%0,%1,%2,%3}, [%4], "
                   "{%5,%6,%7,%8};"
                   : "=f"(ret_val.x), "=f"(ret_val.y), "=f"(ret_val.z),
                     "=f"(ret_val.w)
                   : "l"(ref_addr), "f"(add_val.x), "f"(add_val.y),
                     "f"(add_val.z), "f"(add_val.w)
                   : "memory");
    }
  }
}

TL_DEVICE float4
AtomicAddx4Ret(float *ref, float *val,
               int memory_order = int(cuda::memory_order_relaxed)) {
  if (memory_order == int(cuda::memory_order_relaxed)) {
    return atomicAdd(reinterpret_cast<float4 *>(ref),
                     static_cast<float4>(*reinterpret_cast<float4 *>(val)));
  } else {
    float4 add_val = *reinterpret_cast<float4 *>(val);
    unsigned long long ref_addr = reinterpret_cast<unsigned long long>(ref);
    float4 ret_val;
    if (memory_order == int(cuda::memory_order_release) ||
        memory_order == int(cuda::memory_order_consume)) {
      asm volatile("atom.global.gpu.release.add.v4.f32 {%0,%1,%2,%3}, [%4], "
                   "{%5,%6,%7,%8};"
                   : "=f"(ret_val.x), "=f"(ret_val.y), "=f"(ret_val.z),
                     "=f"(ret_val.w)
                   : "l"(ref_addr), "f"(add_val.x), "f"(add_val.y),
                     "f"(add_val.z), "f"(add_val.w)
                   : "memory");
    } else if (memory_order == int(cuda::memory_order_acquire)) {
      asm volatile("atom.global.gpu.acquire.add.v4.f32 {%0,%1,%2,%3}, [%4], "
                   "{%5,%6,%7,%8};"
                   : "=f"(ret_val.x), "=f"(ret_val.y), "=f"(ret_val.z),
                     "=f"(ret_val.w)
                   : "l"(ref_addr), "f"(add_val.x), "f"(add_val.y),
                     "f"(add_val.z), "f"(add_val.w)
                   : "memory");
    } else if (memory_order == int(cuda::memory_order_acq_rel) ||
               memory_order == int(cuda::memory_order_seq_cst)) {
      asm volatile("atom.global.gpu.acq_rel.add.v4.f32 {%0,%1,%2,%3}, [%4], "
                   "{%5,%6,%7,%8};"
                   : "=f"(ret_val.x), "=f"(ret_val.y), "=f"(ret_val.z),
                     "=f"(ret_val.w)
                   : "l"(ref_addr), "f"(add_val.x), "f"(add_val.y),
                     "f"(add_val.z), "f"(add_val.w)
                   : "memory");
    }
    return ret_val;
  }
}
#endif

template <typename T> TL_DEVICE T AtomicLoad(T &ref, int memory_order) {
  atomic_ref<T, cuda::thread_scope_device> aref(ref);
  return aref.load(cuda::memory_order(memory_order));
}

template <typename T1, typename T2>
TL_DEVICE void AtomicStore(T1 &ref, T2 value, int memory_order) {
  using NT1 = typename normalize_atomic_type<T1>::type;
  atomic_ref<NT1, cuda::thread_scope_device> aref(ref);
  aref.store(cuda_cast<NT1>(value), cuda::memory_order(memory_order));
}<|MERGE_RESOLUTION|>--- conflicted
+++ resolved
@@ -6,18 +6,8 @@
 
 #if (defined(__CUDACC_VER_MAJOR__) && __CUDACC_VER_MAJOR__ >= 13)
 #include <cccl/cuda/std/atomic>
-<<<<<<< HEAD
-// CUDA 13+ uses internal __atomic_ref_impl to specify thread_scope
-template <typename T, cuda::std::thread_scope Scope>
-using atomic_ref = cuda::std::__atomic_ref_impl<T, Scope>;
 #else
 #include <cuda/std/atomic>
-template <typename T, typename Scope>
-using atomic_ref = cuda::atomic_ref<T, Scope>;
-=======
-#else
-#include <cuda/std/atomic>
->>>>>>> 1cc34b7a
 #endif
 
 template <typename T, cuda::std::thread_scope Scope>
